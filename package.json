{
  "name": "hextile",
<<<<<<< HEAD
  "version": "1.0.3",
=======
  "version": "1.0.2",
>>>>>>> 18e2be81
  "description": "Generate tile representations of polygon objects",
  "main": "dist/index.js",
  "scripts": {
    "build": "rm -rf dist && mkdir dist && babel src --out-dir dist",
    "prepublish": "npm run test && npm run build",
    "test": "standard"
  },
  "bin": {
    "hextile": "bin/hextile.js"
  },
  "repository": {
    "type": "git",
    "url": "git+https://github.com/yongjun21/hextile.git"
  },
  "keywords": [
    "geospatial",
    "polygon",
    "tiles",
    "choropleth"
  ],
  "author": "Yong Jun",
  "license": "ISC",
  "bugs": {
    "url": "https://github.com/yongjun21/hextile/issues"
  },
  "homepage": "https://github.com/yongjun21/hextile#readme",
<<<<<<< HEAD
=======
  "dependencies": {
    "lodash": "^4.17.4"
  },
>>>>>>> 18e2be81
  "devDependencies": {
    "babel-cli": "^6.18.0",
    "babel-preset-es2015": "^6.18.0",
    "babel-preset-stage-3": "^6.17.0",
    "standard": "^8.6.0"
  },
  "babel": {
    "presets": [
      "es2015",
      "stage-3"
    ]
  }
}<|MERGE_RESOLUTION|>--- conflicted
+++ resolved
@@ -1,10 +1,6 @@
 {
   "name": "hextile",
-<<<<<<< HEAD
   "version": "1.0.3",
-=======
-  "version": "1.0.2",
->>>>>>> 18e2be81
   "description": "Generate tile representations of polygon objects",
   "main": "dist/index.js",
   "scripts": {
@@ -31,12 +27,9 @@
     "url": "https://github.com/yongjun21/hextile/issues"
   },
   "homepage": "https://github.com/yongjun21/hextile#readme",
-<<<<<<< HEAD
-=======
   "dependencies": {
     "lodash": "^4.17.4"
   },
->>>>>>> 18e2be81
   "devDependencies": {
     "babel-cli": "^6.18.0",
     "babel-preset-es2015": "^6.18.0",
